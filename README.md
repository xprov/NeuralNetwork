--- conflicted
+++ resolved
@@ -1,7 +1,6 @@
 # NeuralNetwork
 Simple Back Propagation Neural Network
 
-<<<<<<< HEAD
 The example code makes use of Florian Rappl's command parser: [github](https://github.com/FlorianRappl/CmdParser )
 
 # Disclaimer
@@ -11,8 +10,4 @@
 
 [https://takinginitiative.wordpress.com/2008/04/23/basic-neural-network-tutorial-c-implementation-and-source-code/](https://takinginitiative.wordpress.com/2008/04/23/basic-neural-network-tutorial-c-implementation-and-source-code/)
 
-It is intended as a reference/example implementation and will not be maintained or supported. 
-=======
-# Disclaimer
-The code quality of this is rather awful. I wrote this over a decade ago when I was transitioning from C over to C++ as such the code is some sort of inbred chimera of styles. I would rewrite it but my current work contract forbids me from doing so. So please, use this code ONLY as a reference!
->>>>>>> a13a7338
+It is intended as a reference/example implementation and will not be maintained or supported.